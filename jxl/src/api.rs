--- conflicted
+++ resolved
@@ -14,17 +14,12 @@
 };
 
 mod input;
-<<<<<<< HEAD
+mod output;
 mod signature;
-
-pub use input::*;
-pub use signature::*;
-=======
-mod output;
 
 pub use input::*;
 pub use output::*;
->>>>>>> e1e2fcb8
+pub use signature::*;
 
 /// This type represents the return value of a function that reads input from a bitstream. The
 /// variant `Complete` indicates that the operation was completed successfully, and its return
